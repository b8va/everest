--- conflicted
+++ resolved
@@ -15,22 +15,6 @@
 
     <resource
         interface='.interfaces.ICustomer'
-<<<<<<< HEAD
-        member=".resources.CustomerMember"
-        collection_root_name="customers"
-        entity=".entities.Customer" />
-
-    <resource
-        interface='.interfaces.IProject'
-        member=".resources.ProjectMember"
-        collection_root_name="projects"
-        entity=".entities.Project" />
-
-    <resource
-        interface='.interfaces.ISite'
-        member=".resources.SiteMember"
-        entity=".entities.Site"
-=======
         member=".resources.customer.CustomerMember"
         collection_root_name="customers"
         entity=".entities.customer.Customer" />
@@ -45,7 +29,6 @@
         interface='.interfaces.ISite'
         member=".resources.site.SiteMember"
         entity=".entities.site.Site"
->>>>>>> c17206a1
         expose="false" />
 
     <resource
@@ -56,13 +39,8 @@
 
     <resource
         interface='.interfaces.IIncidence'
-<<<<<<< HEAD
-        member=".resources.IncidenceMember"
-        entity=".entities.Incidence"
-=======
         member=".resources.incidence.IncidenceMember"
         entity=".entities.incidence.Incidence"
->>>>>>> c17206a1
         expose="false" />
 
     <representer
