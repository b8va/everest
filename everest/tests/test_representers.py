--- conflicted
+++ resolved
@@ -41,12 +41,6 @@
 from everest.url import url_to_resource
 from zope.interface import Interface # pylint: disable=E0611,F0401
 import os
-<<<<<<< HEAD
-from everest.representers.xml import XML_TAG_OPTION
-from everest.tests.testapp_db.interfaces import IMyEntityChild
-from everest.tests.testapp_db.interfaces import IMyEntityGrandchild
-=======
->>>>>>> cfea71d7
 
 __docformat__ = 'reStructuredText en'
 __all__ = ['AttributesTestCase',
@@ -118,25 +112,6 @@
         self.assert_true(mp_attr.ignore_on_read is False)
         self.assert_true(mp_attr.ignore_on_write is False)
 
-<<<<<<< HEAD
-def _make_collection():
-    my_entity0 = create_entity(entity_id=0)
-    my_entity1 = create_entity(entity_id=1)
-    coll = get_root_collection(IMyEntity)
-    my_mb0 = coll.create_member(my_entity0)
-    my_mb1 = coll.create_member(my_entity1)
-    # FIXME: This should really be done automatically.
-    parent_coll = get_root_collection(IMyEntityParent)
-    parent_coll.add(my_mb0.parent)
-    parent_coll.add(my_mb1.parent)
-    children_coll = get_root_collection(IMyEntityChild)
-    children_coll.add(list(my_mb0.children)[0])
-    children_coll.add(list(my_mb1.children)[0])
-    grandchildren_coll = get_root_collection(IMyEntityGrandchild)
-    grandchildren_coll.add(list(list(my_mb0.children)[0].children)[0])
-    grandchildren_coll.add(list(list(my_mb1.children)[0].children)[0])
-    return coll
-=======
     def test_clone(self):
         rc_attr = MyEntityMember.get_attributes()['number']
         mp_attr = MappedAttribute(rc_attr)
@@ -147,7 +122,6 @@
         self.assert_equal(mp_attr.value_type, mp_attr_clone.value_type)
         self.assert_equal(mp_attr.entity_name, mp_attr_clone.entity_name)
         self.assert_equal(mp_attr.cardinality, mp_attr_clone.cardinality)
->>>>>>> cfea71d7
 
 
 class LazyAttributeLoaderProxyTestCase(ResourceTestCase):
@@ -337,13 +311,8 @@
         rpr_str = rpr.to_string(coll)
         self.assert_not_equal(rpr_str.find('<ent:myentityparent id="0">'), -1)
 
-<<<<<<< HEAD
-    def test_xml_with_children(self):
-        coll = _make_collection()
-=======
     def test_xml_roundtrip(self):
         coll = create_collection()
->>>>>>> cfea71d7
         rpr = as_representer(coll, XmlMime)
         mapping_options = {('nested_parent',):{IGNORE_OPTION:True},
                            ('text_rc',):{IGNORE_OPTION:True},
@@ -356,39 +325,22 @@
         reloaded_coll = rpr.from_string(rpr_str)
         self.assert_equal(len(reloaded_coll), 2)
 
-<<<<<<< HEAD
-    def test_xml_with_grandchildren(self):
-        coll = _make_collection()
-        rpr = as_representer(coll, XmlMime)
-        mapping_options = \
-            {('children',):{IGNORE_OPTION:False,
-                            WRITE_AS_LINK_OPTION:False},
-             ('children', 'children'):{IGNORE_OPTION:False,
-                                       WRITE_AS_LINK_OPTION:False},
-             }
-        data = rpr.data_from_resource(coll, mapping_options=mapping_options)
-        rpr_str = rpr.representation_from_data(data)
-        reloaded_coll = rpr.from_string(rpr_str)
-        self.assert_equal(len(reloaded_coll), 2)
-
-
-class XmlRepresentationZcmlConfiguredTestCase(ResourceTestCase):
-    package_name = 'everest.tests.testapp_db'
-    config_file_name = 'configure_rpr_customized.zcml'
-
-    def test_xml(self):
-        coll = _make_collection()
-        rpr = as_representer(coll, XmlMime)
-        data = rpr.data_from_resource(coll)
-        rpr_str = rpr.representation_from_data(data)
-        reloaded_coll = rpr.from_string(rpr_str)
-        self.assert_equal(len(reloaded_coll), 2)
-=======
     def test_id_attr(self):
         mp = self.__get_member_mapping_and_representer()[0]
         id_attr = mp.get_attribute_map()['id']
         de = mp.data_element_class.create()
         self.assert_true(de.get_terminal(id_attr) is None)
+
+    def test_terminal_attr(self):
+        coll = create_collection()
+        mb = iter(coll).next()
+        mp = self.__get_member_mapping_and_representer()[0]
+        text_attr = mp.get_attribute_map()['text']
+        de = mp.map_to_data_element(mb)
+        self.assert_equal(de.get_terminal(text_attr), mb.text)
+        mb.text = None
+        de1 = mp.map_to_data_element(mb)
+        self.assert_true(de1.get_terminal(text_attr) is None)
 
     def test_create(self):
         mp = self.__get_collection_mapping_and_representer()[0]
@@ -506,7 +458,6 @@
         mp_reg = rpr._mapping_registry # accessing protected pylint: disable=W0212
         mp = mp_reg.find_or_create_mapping(rc_type)
         return mp, rpr
->>>>>>> cfea71d7
 
 
 class AtomRepresentationTestCase(ResourceTestCase):
