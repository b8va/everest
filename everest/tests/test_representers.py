--- conflicted
+++ resolved
@@ -340,7 +340,7 @@
                              ('parent_text',):{IGNORE_OPTION:True, }}
         self._representer.configure(attribute_options=attribute_options)
         loaded_coll = self._representer.resource_from_data(data_el)
-        self.assert_true(next(iter(loaded_coll)).parent is None)
+        self.assert_true(iter(loaded_coll).next().parent is None)
 
     def test_csv_member_to_data_roundtrip_in_place(self):
         mb = self._collection['0']
@@ -430,11 +430,7 @@
           1)
 
     def test_csv_none_attribute_value(self):
-<<<<<<< HEAD
-        ent = next(iter(self._collection)).get_entity()
-=======
         ent = self._collection['0'].get_entity()
->>>>>>> c4f08fe7
         ent.text = None
         def check_string(rpr_str):
             lines = rpr_str.split(os.linesep)
@@ -744,21 +740,6 @@
     package_name = 'everest.tests.complete_app'
     config_file_name = 'configure_no_rdb.zcml'
 
-<<<<<<< HEAD
-    def test_update_collection_from_data_with_id_raises_error(self):
-        coll = create_collection()
-        rpr = as_representer(coll, CsvMime)
-        upd_coll = create_staging_collection(IMyEntity)
-        ent = MyEntity(id=2)
-        upd_coll.create_member(ent)
-        de = rpr.data_from_resource(upd_coll)
-        with self.assert_raises(ValueError) as cm:
-            coll.update_from_data(de)
-        exc_msg = 'New member data should not provide an ID attribute.'
-        self.assert_equal(str(cm.exception), exc_msg)
-
-=======
->>>>>>> c4f08fe7
     def test_update_nested_member_from_data(self):
         # Set up member that does not have a parent.
         ent = MyEntity(id=1)
