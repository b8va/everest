--- conflicted
+++ resolved
@@ -85,82 +85,6 @@
         self.assert_is_none(agg.get_by_id(0))
         self.assert_is_none(agg.get_by_slug('0'))
         with self.assert_raises(ValueError) as cm:
-<<<<<<< HEAD
-            Relationship(ent)
-        self.assert_true(str(cm.exception).startswith('Do not know'))
-
-    def _test_with_filter(self, agg_children):
-        spec_fac = get_filter_specification_factory()
-        spec = spec_fac.create_equal_to('id', 0)
-        agg_children.filter = spec
-        self.assert_true(agg_children.filter is spec)
-        self.assert_equal(len(list(agg_children.iterator())), 1)
-        spec1 = spec_fac.create_equal_to('id', 1)
-        agg_children.filter = spec1
-        self.assert_equal(len(list(agg_children.iterator())), 0)
-        self.assert_is_none(agg_children.get_by_id(0))
-        self.assert_is_none(agg_children.get_by_slug('0'))
-
-    def test_with_filter(self):
-        agg_children = self._make_one()[1]
-        self._test_with_filter(agg_children)
-
-    def test_with_filter_with_rel(self):
-        ent, agg_children = self._make_one()
-        rel = Relationship(ent, ent.children)
-        agg_children.set_relationship(rel)
-        self._test_with_filter(agg_children)
-
-    def _test_with_slice(self, agg_children):
-        agg_children.slice = slice(0, 1)
-        self.assert_true(len(list(agg_children.iterator())), 1)
-
-    def test_with_slice(self):
-        agg_children = self._make_one()[1]
-        self._test_with_slice(agg_children)
-
-    def test_with_slice_with_rel(self):
-        ent, agg_children = self._make_one()
-        rel = Relationship(ent, ent.children)
-        agg_children.set_relationship(rel)
-        self._test_with_slice(agg_children)
-
-    def _test_remove(self, ent, agg_children):
-        self.assert_equal(len(list(agg_children.iterator())), 1)
-        agg_children.remove(ent.children[0])
-        self.assert_equal(len(list(agg_children.iterator())), 0)
-
-    def test_remove(self):
-        ent, agg_children = self._make_one()
-        self._test_remove(ent, agg_children)
-
-    def test_remove_with_rel(self):
-        ent, agg_children = self._make_one()
-        rel = Relationship(ent, ent.children)
-        agg_children.set_relationship(rel)
-        self._test_remove(ent, agg_children)
-
-    def test_with_order(self):
-        agg_children = self._make_one()[1]
-        spec_fac = get_order_specification_factory()
-        spec1 = spec_fac.create_ascending('id')
-        agg_children.order = spec1
-        self.assert_true(agg_children.order is spec1)
-        self.assert_equal(len(list(agg_children.iterator())), 1)
-        spec2 = spec_fac.create_ascending('children.text')
-        agg_children.order = spec2
-        self.assert_equal(len(list(agg_children.iterator())), 1)
-        agg_children.order = None
-        self.assert_equal(len(list(agg_children.iterator())), 1)
-
-    def _get_repo(self):
-        raise NotImplementedError('Abstract method.')
-
-    def _make_one(self):
-        rc_repo = self._get_repo()
-        ent = create_entity()
-        agg = rc_repo.get_aggregate(IMyEntity)
-=======
             agg.add(object())
         self.assert_true(cm.exception.message.startswith('Can only add'))
 
@@ -187,7 +111,6 @@
     def test_add_remove(self):
         agg = self._aggregate
         ent = self._entity
->>>>>>> c4f08fe7
         agg.add(ent)
         self.assert_equal(len(list(agg.iterator())), 1)
         agg.remove(ent)
