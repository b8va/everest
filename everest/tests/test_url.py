--- conflicted
+++ resolved
@@ -33,26 +33,16 @@
         ent = create_entity(entity_id=2)
         with self.assert_raises(TypeError) as cm:
             resource_to_url(ent)
-<<<<<<< HEAD
-        exc_msg = 'Can not convert non-resource object'
-        self.assert_true(str(cm.exception).startswith(exc_msg))
-=======
         exc_msg = 'Can not generate URL for non-resource'
-        self.assert_true(cm.exception.message.startswith(exc_msg))
->>>>>>> c4f08fe7
+        self.assert_true(str(cm.exception).startswith(exc_msg))
 
     def test_resource_to_url_floating_member(self):
         ent = create_entity(entity_id=2)
         mb = MyEntityMember.create_from_entity(ent)
         with self.assert_raises(ValueError) as cm:
             resource_to_url(mb)
-<<<<<<< HEAD
-        exc_msg = 'Can not generate URL for floating member'
-        self.assert_true(str(cm.exception).startswith(exc_msg))
-=======
         exc_msg = 'Can not generate URL for floating resource'
-        self.assert_true(cm.exception.message.startswith(exc_msg))
->>>>>>> c4f08fe7
+        self.assert_true(str(cm.exception).startswith(exc_msg))
 
     def test_resource_to_url(self):
         self.__check_url(resource_to_url(self.coll),
