--- conflicted
+++ resolved
@@ -10,7 +10,6 @@
 from everest.resources.utils import provides_resource
 from everest.resources.utils import resource_to_url
 from everest.views.base import PutOrPostResourceView
-from pyramid.compat import iteritems_
 from pyramid.httpexceptions import HTTPCreated
 
 __docformat__ = 'reStructuredText en'
@@ -59,16 +58,4 @@
             self.request.response.status = self._status(HTTPCreated)
             self.request.response.headerlist = [('Location', new_location)]
             response = self._get_result(resource)
-<<<<<<< HEAD
-        return response
-
-    def __check_parent(self, new_mb_rc):
-        parent_mb_cls = get_member_class(self.context.__parent__)
-        for attr_name, attr in iteritems_(type(new_mb_rc).get_attributes()):
-            if attr.kind == ResourceAttributeKinds.MEMBER \
-               and get_member_class(attr.value_type) is parent_mb_cls \
-               and getattr(new_mb_rc, attr_name) is None:
-                setattr(new_mb_rc, attr_name, self.context.__parent__)
-=======
-        return response
->>>>>>> c4f08fe7
+        return response