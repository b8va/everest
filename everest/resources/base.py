--- conflicted
+++ resolved
@@ -27,12 +27,8 @@
 from pyramid.security import Allow
 from pyramid.security import Authenticated
 from pyramid.traversal import model_path
-<<<<<<< HEAD
 from zope.interface import implementer # pylint: disable=E0611,F0401
 from zope.interface import providedBy as provided_by # pylint: disable=E0611,F0401
-=======
-from zope.interface import implements # pylint: disable=E0611,F0401
->>>>>>> c4f08fe7
 import uuid
 
 __docformat__ = "reStructuredText en"
@@ -256,11 +252,6 @@
     A collection is a set of member resources which can be filtered, sorted,
     and sliced.
     """
-<<<<<<< HEAD
-
-=======
-    implements(ICollectionResource)
->>>>>>> c4f08fe7
     #: The title of the collection.
     title = None
     #: The name for the root collection (used as URL path to the root
