--- conflicted
+++ resolved
@@ -20,12 +20,9 @@
     as terminal_resource_attribute
 from everest.resources.interfaces import IMemberResource
 from everest.resources.utils import get_member_class
-<<<<<<< HEAD
+from functools import wraps
 from pyramid.compat import iteritems_
-=======
-from functools import wraps
 from zope.interface import implementedBy as implemented_by # pylint: disable=E0611,F0401
->>>>>>> c4f08fe7
 
 __docformat__ = 'reStructuredText en'
 __all__ = ['MetaResourceAttributeCollector',
@@ -41,95 +38,6 @@
            ]
 
 
-<<<<<<< HEAD
-class ResourceAttributeKinds(object):
-    """
-    Static container for resource attribute kind constants.
-
-    We have three kinds of resource attribute:
-        MEMBER :
-            a member resource attribute
-        COLLECTION :
-            a collection resource attribute
-        TERMINAL :
-            an attribute that is not a resource
-    """
-    MEMBER = ResourceKinds.MEMBER
-    COLLECTION = ResourceKinds.COLLECTION
-    TERMINAL = 'TERMINAL'
-
-
-class _ResourceAttribute(object):
-    """
-    Value object holding information about a resource attribute.
-    """
-    #: The kind of the attribute. Set to one of the constants defined in the
-    #: :class: `ResourceAttributeKinds` class in derived classes.
-    kind = None
-
-    def __init__(self, name, value_type, cardinality, entity_name=None):
-        #: The name of the attribute in the resource.
-        self.name = name
-        #: The type or interface of the attribute in the underlying entity.
-        self.value_type = value_type
-        #: For non-terminal attributes, indicates the cardinality of the
-        #: relationship.
-        self.cardinality = cardinality
-        #: The name of the attribute in the underlying entity.
-        self.entity_name = entity_name
-
-
-class TerminalResourceAttribute(_ResourceAttribute):
-    """
-    Resource attribute class for terminal attribute declarations.
-    """
-    kind = ResourceAttributeKinds.TERMINAL
-
-    def __init__(self, name, value_type, entity_name=None):
-        _ResourceAttribute.__init__(self, name, value_type, None,
-                                    entity_name=entity_name)
-
-
-class _ResourceResourceAttribute(_ResourceAttribute):
-    def __init__(self, name, value_type, cardinality,
-                 entity_name=None, is_nested=False):
-        _ResourceAttribute.__init__(self, name, value_type, cardinality,
-                                    entity_name=entity_name)
-        #: If this is set, URLs for this resource attribute will be relative
-        #: to the parent resource.
-        self.is_nested = is_nested
-
-
-class MemberResourceAttribute(_ResourceResourceAttribute):
-    """
-    Resource attribute class for member attribute declarations.
-    """
-    kind = ResourceAttributeKinds.MEMBER
-
-    def __init__(self, name, value_type, cardinality=CARDINALITY.MANYTOONE,
-                 entity_name=None, is_nested=False):
-        _ResourceResourceAttribute.__init__(self, name, value_type,
-                                            cardinality,
-                                            entity_name=entity_name,
-                                            is_nested=is_nested)
-
-
-class CollectionResourceAttribute(_ResourceResourceAttribute):
-    """
-    Resource attribute class for collection attribute declarations.
-    """
-    kind = ResourceAttributeKinds.COLLECTION
-
-    def __init__(self, name, value_type, cardinality=CARDINALITY.ONETOMANY,
-                 entity_name=None, is_nested=False):
-        _ResourceResourceAttribute.__init__(self, name, value_type,
-                                            cardinality,
-                                            entity_name=entity_name,
-                                            is_nested=is_nested)
-
-
-=======
->>>>>>> c4f08fe7
 class MetaResourceAttributeCollector(type):
     """
     Meta class for member resource classes managing declared attributes.
@@ -165,14 +73,6 @@
         ordered_descr_map = OrderedDict()
         cmp_fnc = lambda item1, item2: cmp(item1[1].index, item2[1].index)
         for item in sorted(descr_map.items(), cmp=cmp_fnc):
-<<<<<<< HEAD
-            ordered_descr_map[item[0]] = item[1]
-        # Builds :class:`everest.resources.attributes.ResourceAttribute`
-        # instances from resource descriptor information. Also, sets the
-        # `resource_name` attribute in the collected descriptors.
-        attr_map = OrderedDict()
-        for attr_name, descr in ordered_descr_map.items():
-=======
             name, descr = item
             if not type(descr) in (terminal_resource_attribute,
                                    member_resource_attribute,
@@ -180,7 +80,6 @@
                 raise TypeError('Unknown resource attribute type "%s".'
                                 % type(descr))
             ordered_descr_map[name] = descr
->>>>>>> c4f08fe7
             # It would be awkward to repeat the resource attribute name
             # in the parameters to the descriptor, so we set it manually
             # here.
