--- conflicted
+++ resolved
@@ -16,12 +16,7 @@
 from everest.constants import ResourceAttributeKinds
 from everest.constants import ResourceKinds
 from everest.mime import CsvMime
-<<<<<<< HEAD
-from everest.representers.attributes import AttributeKey
-from everest.representers.base import MappingResourceRepresenter
-=======
 from everest.representers.attributes import MappedAttributeKey
->>>>>>> c4f08fe7
 from everest.representers.base import RepresentationGenerator
 from everest.representers.base import RepresentationParser
 from everest.representers.config import IGNORE_ON_READ_OPTION
@@ -433,14 +428,9 @@
                                self.__encode(member_node.get_url())})
         else:
             rpr_mb_data = OrderedDict()
-<<<<<<< HEAD
             for attr, value in iteritems_(member_data):
-                new_field_name = self.__get_field_name(attribute_key, attr)
-=======
-            for attr, value in member_data.iteritems():
                 new_field_name = self.__get_field_name(attribute_key.names,
                                                        attr)
->>>>>>> c4f08fe7
                 rpr_mb_data[new_field_name] = value
             mb_data = CsvData(rpr_mb_data)
         if not index is None:
