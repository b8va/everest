--- conflicted
+++ resolved
@@ -7,19 +7,14 @@
 Created on Apr 25, 2012
 """
 from collections import OrderedDict
+from everest.constants import ResourceAttributeKinds
+from everest.constants import ResourceKinds
 from everest.representers.converters import SimpleConverterRegistry
 from everest.representers.interfaces import ICollectionDataElement
 from everest.representers.interfaces import ILinkedDataElement
 from everest.representers.interfaces import IMemberDataElement
 from everest.representers.interfaces import IResourceDataElement
-<<<<<<< HEAD
 from everest.representers.utils import data_element_tree_to_string
-from everest.resources.attributes import ResourceAttributeKinds
-from everest.resources.kinds import ResourceKinds
-=======
-from everest.constants import ResourceAttributeKinds
-from everest.constants import ResourceKinds
->>>>>>> c4f08fe7
 from everest.resources.utils import provides_collection_resource
 from everest.resources.utils import provides_member_resource
 from everest.resources.utils import resource_to_url
@@ -289,20 +284,12 @@
     @classmethod
     def create(cls, url, kind, relation=None, title=None, **options):
         inst = cls()
-<<<<<<< HEAD
-        # pylint:disable=W0212
-=======
         # pylint: disable=W0212
->>>>>>> c4f08fe7
         inst.__url = url
         inst.__kind = kind
         inst.__relation = relation
         inst.__title = title
-<<<<<<< HEAD
-        # pylint:enable=W0212
-=======
         # pylint: enable=W0212
->>>>>>> c4f08fe7
         return inst
 
     @classmethod
