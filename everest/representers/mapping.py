--- conflicted
+++ resolved
@@ -8,6 +8,7 @@
 """
 from collections import OrderedDict
 from everest.constants import ResourceAttributeKinds
+from everest.representers.attributes import AttributeKey
 from everest.representers.attributes import MappedAttribute
 from everest.representers.attributes import MappedAttributeKey
 from everest.representers.config import RepresenterConfiguration
@@ -27,13 +28,9 @@
 from everest.resources.utils import get_collection_class
 from everest.resources.utils import provides_collection_resource
 from everest.resources.utils import provides_member_resource
-from zope.interface import providedBy as provided_by # pylint: disable=E0611,F0401
-<<<<<<< HEAD
 from pyramid.compat import iteritems_
 from pyramid.compat import itervalues_
-=======
-from everest.representers.attributes import AttributeKey
->>>>>>> c4f08fe7
+from zope.interface import providedBy as provided_by # pylint: disable=E0611,F0401
 
 __docformat__ = 'reStructuredText en'
 __all__ = ['Mapping',
@@ -177,13 +174,8 @@
             # Bootstrapping: fetch resource attributes and create new
             # mapped attributes.
             rc_attrs = get_resource_class_attributes(self.__mapped_cls)
-<<<<<<< HEAD
             for rc_attr in itervalues_(rc_attrs):
-                attr_key = key + (rc_attr.name,)
-=======
-            for rc_attr in rc_attrs.itervalues():
                 attr_key = names + (rc_attr.resource_attr,)
->>>>>>> c4f08fe7
                 attr_mp_opts = \
                         self.__configuration.get_attribute_options(attr_key)
                 new_mp_attr = MappedAttribute(rc_attr, options=attr_mp_opts)
@@ -204,13 +196,8 @@
             else:
                 mp = self.__mp_reg.find_or_create_mapping(mapped_class)
             mp_attrs = mp.get_attribute_map()
-<<<<<<< HEAD
             for mp_attr in itervalues_(mp_attrs):
-                attr_key = key + (mp_attr.name,)
-=======
-            for mp_attr in mp_attrs.itervalues():
                 attr_key = names + (mp_attr.name,)
->>>>>>> c4f08fe7
                 attr_mp_opts = \
                     dict(((k, v)
                           for (k, v) in
