"""
This file is part of the everest project. 
See LICENSE.txt for licensing, CONTRIBUTORS.txt for contributor information.

Created on May 4, 2012.
"""
from collections import OrderedDict
from everest.representers.attributes import MappedAttribute
from everest.representers.config import RepresenterConfiguration
from everest.representers.dataelements import SimpleCollectionDataElement
from everest.representers.dataelements import SimpleLinkedDataElement
from everest.representers.dataelements import SimpleMemberDataElement
from everest.representers.traversal import DataElementBuilderResourceTreeVisitor
from everest.representers.traversal import DataElementTreeTraverser
from everest.representers.traversal import ResourceBuilderDataElementTreeVisitor
from everest.representers.traversal import ResourceTreeTraverser
from everest.resources.attributes import ResourceAttributeKinds
from everest.resources.attributes import get_resource_class_attributes
from everest.resources.interfaces import ICollectionResource
from everest.resources.interfaces import IMemberResource
from everest.resources.interfaces import IResourceLink
from everest.resources.link import Link
from zope.interface import providedBy as provided_by # pylint: disable=E0611,F0401
from everest.representers.traversal import AttributeKey


__docformat__ = 'reStructuredText en'
__all__ = ['Mapping',
           'MappingRegistry',
           'SimpleMappingRegistry',
           ]


class Mapping(object):
    """
    Performs configurable resource <-> data element tree mappings.
    
    :property mapped_class: The resource class mapped by this mapping.
    :property data_element_class: The data element class for this mapping
    """

    def __init__(self, mapping_registry, mapped_class, data_element_class,
                 configuration):
        """
        :param configuration: mapping configuration object.
        """
        self.__mp_reg = mapping_registry
        self.__mapped_cls = mapped_class
        self.__de_cls = data_element_class
        self.__configuration = configuration
        #
        self.__mapped_attr_cache = {}

    def clone(self, options=None, mapping_options=None):
        copied_cfg = self.__configuration.copy()
        upd_cfg = type(copied_cfg)(options=options,
                                   mapping_options=mapping_options)
        copied_cfg.update(upd_cfg)
        return self.__class__(self.__mp_reg, self.__mapped_cls,
                              self.__de_cls, copied_cfg)

    @property
    def configuration(self):
        """
        Returns this mapping's configuration object.
        """
        # We clear the cache every time the configuration is accessed since
        # we can not guarantee that it stays unchanged.
        self.__mapped_attr_cache.clear()
        return self.__configuration

    def get_attribute_map(self, mapped_class=None, key=None):
        """
        Returns a map of all attributes of the given mapped class.
        
        :param key: tuple of attribute names specifying a path to a nested
          attribute in a resource tree. If this is not given, all attributes
          in this mapping will be returned.
        """
        if mapped_class is None:
            mapped_class = self.__mapped_cls
        if key is None:
<<<<<<< HEAD
            key = AttributeKey(()) # Top level access.
        attrs = self.__mapped_attr_cache.get((mapped_class, key))
=======
            key = () # Top level access.
        # FIXME: Investigate caching of mapped attributes.
        attrs = None # self.__mapped_attr_cache.get((mapped_class, key))
>>>>>>> cfea71d7
        if attrs is None:
            attrs = self.__collect_mapped_attributes(mapped_class, key)
#            self.__mapped_attr_cache[(mapped_class, key)] = attrs
        return attrs

    def attribute_iterator(self, mapped_class=None, key=None):
        attr_map = self.get_attribute_map(mapped_class=mapped_class, key=key)
        for attr in attr_map.itervalues():
            yield attr

    def terminal_attribute_iterator(self, mapped_class=None, key=None):
        for attr in self.attribute_iterator(mapped_class, key=key):
            if attr.kind == ResourceAttributeKinds.TERMINAL:
                yield attr

    def nonterminal_attribute_iterator(self, mapped_class=None, key=None):
        for attr in self.attribute_iterator(mapped_class=mapped_class,
                                            key=key):
            if attr.kind != ResourceAttributeKinds.TERMINAL:
                yield attr

    def create_data_element(self):
        return self.__de_cls.create()

    def create_data_element_from_resource(self, resource):
        mp = self.__mp_reg.find_or_create_mapping(type(resource))
        return mp.data_element_class.create_from_resource(resource)

    def create_linked_data_element_from_resource(self, resource):
        mp = self.__mp_reg.find_or_create_mapping(Link)
        return mp.data_element_class.create_from_resource(resource)

    def map_to_resource(self, data_element, resolve_urls=True):
        trv = DataElementTreeTraverser(self, data_element)
        visitor = ResourceBuilderDataElementTreeVisitor(resolve_urls)
        trv.run(visitor)
        return visitor.resource

    def map_to_data_element(self, resource):
        trv = ResourceTreeTraverser(self, resource)
        visitor = DataElementBuilderResourceTreeVisitor(self)
        trv.run(visitor)
        return visitor.data_element

    @property
    def mapped_class(self):
        return self.__mapped_cls

    @property
    def data_element_class(self):
        return self.__de_cls

    @property
    def mapping_registry(self):
        return self.__mp_reg

    def __collect_mapped_attributes(self, mapped_class, key):
        collected_mp_attrs = OrderedDict()
        if len(key) == 0:
            # Top level access - fetch resource attributes and create new
            # mapped attributes.
            rc_attrs = get_resource_class_attributes(mapped_class)
            for rc_attr in rc_attrs.itervalues():
                attr_key = key + (rc_attr.name,)
                attr_mp_opts = \
                        self.__configuration.get_mapping_options(attr_key)
                new_mp_attr = MappedAttribute(rc_attr, options=attr_mp_opts)
                collected_mp_attrs[rc_attr.name] = new_mp_attr
        else:
            # Nested access - fetch mapped attributes from mapping and
            # clone.
            if mapped_class is self.__mapped_cls:
                mp = self
            else:
                mp = self.__mp_reg.find_or_create_mapping(mapped_class)
            mp_attrs = mp.get_attribute_map()
            for mp_attr in mp_attrs.itervalues():
                attr_key = key + (mp_attr.name,)
                attr_mp_opts = \
                    dict(((k, v)
                          for (k, v) in
                            self.__configuration \
                                    .get_mapping_options(attr_key).iteritems()
                          if not v is None))
                clnd_mp_attr = mp_attr.clone(options=attr_mp_opts)
                collected_mp_attrs[mp_attr.name] = clnd_mp_attr
        return collected_mp_attrs


class MappingRegistry(object):

    member_data_element_base_class = None
    collection_data_element_base_class = None
    linked_data_element_base_class = None
    configuration_class = None
    mapping_class = Mapping

    def __init__(self):
        self.__configuration = self.configuration_class() # pylint: disable=E1102
        self.__mappings = {}
        self.__is_initialized = False

    def _initialize(self):
        # Implement this for static initializations.
        raise NotImplementedError('Abstract method.')

    def set_default_config_option(self, name, value):
        self.__configuration.set_option(name, value)

    def create_mapping(self, mapped_class, configuration=None):
        """
        Creates a new mapping for the given mapped class and representer 
        configuration.

        :param configuration: configuration for the new data element class.
        :type configuration: :class:`RepresenterConfiguration`
        :returns: newly created instance of :class:`Mapping`
        """
        cfg = self.__configuration.copy()
        if not configuration is None:
            cfg.update(configuration)
        provided_ifcs = provided_by(object.__new__(mapped_class))
        if IMemberResource in provided_ifcs:
            base_data_element_class = self.member_data_element_base_class
        elif ICollectionResource in provided_ifcs:
            base_data_element_class = self.collection_data_element_base_class
        elif IResourceLink in provided_ifcs:
            base_data_element_class = self.linked_data_element_base_class
        else:
            raise ValueError('Mapped class for data element class does not '
                             'implement one of the required interfaces.')
        name = "%s%s" % (mapped_class.__name__,
                         base_data_element_class.__name__)
        de_cls = type(name, (base_data_element_class,), {})
        mp = self.mapping_class(self, mapped_class, de_cls, cfg)
        # Set the data element class' mapping.
        # FIXME: This looks like a hack.
        de_cls.mapping = mp
        return mp

    def set_mapping(self, mapping):
        """
        Registers the given mapping, using the mapped class as key.

        :param mapping: mapping
        :type mapping: :class:`Mapping`
        """
        self.__mappings[mapping.mapped_class] = mapping

    def find_mapping(self, mapped_class):
        """
        Returns the mapping registered for the given mapped class or any of
        its base classes. Returns `None` if no mapping can be found. 

        :param mapped_class: mapped type
        :type mapped_class: type
        :returns: instance of :class:`Mapping` or `None`
        """
        if not self.__is_initialized:
            self.__is_initialized = True
            self._initialize()
        mapping = None
        for base_cls in mapped_class.__mro__:
            try:
                mapping = self.__mappings[base_cls]
            except KeyError:
                continue
            else:
                break
        return mapping

    def find_or_create_mapping(self, mapped_class):
        """
        First calls :method:`find_mapping` to check if a mapping for the given
        mapped class or any of its base classes has been created. If not, a 
        new one is created with a default configuration, registered 
        automatically and returned.
        """
        mapping = self.find_mapping(mapped_class)
        if mapping is None:
            mapping = self.create_mapping(mapped_class)
            self.set_mapping(mapping)
        return mapping

    def get_mappings(self):
        """
        Returns an iterator over all registered mappings.

        :returns: iterator yielding tuples containing a mapped class as the 
          first and a :class:`Mapping` instance as the second item.
        """
        return self.__mappings.itervalues()


class SimpleMappingRegistry(MappingRegistry):
    """
    Default implementation for a mapping registry using default data element
    and configuration classes.
    """
    member_data_element_base_class = SimpleMemberDataElement
    collection_data_element_base_class = SimpleCollectionDataElement
    linked_data_element_base_class = SimpleLinkedDataElement
    configuration_class = RepresenterConfiguration

    def _initialize(self):
        # Create and register the linked data element class.
        configuration = self.configuration_class()
        mapping = self.create_mapping(Link, configuration)
        self.set_mapping(mapping)
<|MERGE_RESOLUTION|>--- conflicted
+++ resolved
@@ -80,14 +80,9 @@
         if mapped_class is None:
             mapped_class = self.__mapped_cls
         if key is None:
-<<<<<<< HEAD
             key = AttributeKey(()) # Top level access.
-        attrs = self.__mapped_attr_cache.get((mapped_class, key))
-=======
-            key = () # Top level access.
         # FIXME: Investigate caching of mapped attributes.
         attrs = None # self.__mapped_attr_cache.get((mapped_class, key))
->>>>>>> cfea71d7
         if attrs is None:
             attrs = self.__collect_mapped_attributes(mapped_class, key)
 #            self.__mapped_attr_cache[(mapped_class, key)] = attrs
