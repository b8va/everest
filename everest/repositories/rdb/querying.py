"""

This file is part of the everest project.
See LICENSE.txt for licensing, CONTRIBUTORS.txt for contributor information.

Created on Jan 7, 2013.
"""
from everest.constants import DomainAttributeKinds
from everest.exceptions import MultipleResultsException
from everest.exceptions import NoResultsException
from everest.querying.filtering import RepositoryFilterSpecificationVisitor
from everest.querying.interfaces import IFilterSpecificationVisitor
from everest.querying.interfaces import IOrderSpecificationVisitor
from everest.querying.ordering import OrderSpecificationVisitor
<<<<<<< HEAD
from everest.querying.ordering import RepositoryOrderSpecificationVisitor
=======
from everest.querying.specifications import ValueContainedFilterSpecification
from everest.repositories.rdb.orm import OrmAttributeInspector
from everest.repositories.rdb.utils import OrderClauseList
from everest.resources.interfaces import ICollectionResource
>>>>>>> a47c5a6b
from everest.resources.interfaces import IResource
from functools import reduce as func_reduce
from sqlalchemy import and_ as sqlalchemy_and
from sqlalchemy import not_ as sqlalchemy_not
from sqlalchemy import or_ as sqlalchemy_or
<<<<<<< HEAD
from sqlalchemy.orm.exc import MultipleResultsFound
from sqlalchemy.orm.exc import NoResultFound
from sqlalchemy.orm.interfaces import MANYTOMANY
from sqlalchemy.orm.interfaces import MANYTOONE
from sqlalchemy.orm.interfaces import ONETOMANY
from sqlalchemy.orm.query import Query
=======
>>>>>>> a47c5a6b
from sqlalchemy.sql.expression import ClauseList
from sqlalchemy.sql.expression import func
from sqlalchemy.sql.expression import over
from zope.interface import implementer # pylint: disable=E0611,F0401

__docformat__ = 'reStructuredText en'
<<<<<<< HEAD
__all__ = ['OptimizedCountingQuery',
           'OrderClauseList',
           'OrmAttributeInspector',
           'SimpleCountingQuery',
           'SqlFilterSpecificationVisitor',
=======
__all__ = ['SqlFilterSpecificationVisitor',
>>>>>>> a47c5a6b
           'SqlOrderSpecificationVisitor',
           ]


<<<<<<< HEAD
class OrmAttributeInspector(object):
    """
    Helper class inspecting class attributes mapped by the ORM.
    """
    __cache = {}

    @staticmethod
    def inspect(orm_class, attribute_name):
        """
        :param attribute_name: name of the mapped attribute to inspect.
        :returns: list of 2-tuples containing information about the inspected
          attribute (first element: mapped entity attribute kind; second 
          attribute: mapped entity attribute) 
        """
        key = (orm_class, attribute_name)
        elems = OrmAttributeInspector.__cache.get(key)
        if elems is None:
            elems = OrmAttributeInspector.__inspect(key)
            OrmAttributeInspector.__cache[key] = elems
        return elems

    @staticmethod
    def __inspect(key):
        orm_class, attribute_name = key
        elems = []
        entity_type = orm_class
        ent_attr_tokens = attribute_name.split('.')
        count = len(ent_attr_tokens)
        for idx, ent_attr_token in enumerate(ent_attr_tokens):
            entity_attr = getattr(entity_type, ent_attr_token)
            kind, attr_type = OrmAttributeInspector.__classify(entity_attr)
            if idx == count - 1:
                pass
                # We are at the last name token - this must be a TERMINAL
                # or an ENTITY.
#                if kind == DomainAttributeKinds.AGGREGATE:
#                    raise ValueError('Invalid attribute name "%s": the '
#                                     'last element (%s) references an '
#                                     'aggregate attribute.'
#                                     % (attribute_name, ent_attr_token))
            else:
                if kind == DomainAttributeKinds.TERMINAL:
                    # We should not get here - the last attribute was a
                    # terminal.
                    raise ValueError('Invalid attribute name "%s": the '
                                     'element "%s" references a terminal '
                                     'attribute.'
                                     % (attribute_name, ent_attr_token))
                entity_type = attr_type
            elems.append((kind, entity_attr))
        return elems

    @staticmethod
    def __classify(attr):
        # Looks up the entity attribute kind and target type for the given
        # entity attribute.
        # We look for an attribute "property" to identify mapped attributes
        # (instrumented attributes and attribute proxies).
        if not hasattr(attr, 'property'):
            raise ValueError('Attribute "%s" is not mapped.' % attr)
        # We detect terminals by the absence of an "argument" attribute of
        # the attribute's property.
        if not hasattr(attr.property, 'argument'):
            kind = DomainAttributeKinds.TERMINAL
            target_type = None
        else: # We have a relationship.
            target_type = attr.property.argument
            if attr.property.direction in (ONETOMANY, MANYTOMANY):
                if not attr.property.uselist:
                    # 1:1
                    kind = DomainAttributeKinds.ENTITY
                else:
                    kind = DomainAttributeKinds.AGGREGATE
            elif attr.property.direction == MANYTOONE:
                kind = DomainAttributeKinds.ENTITY
            else:
                raise ValueError('Unsupported relationship direction "%s".' # pragma: no cover
                                 % attr.property.direction)
        return kind, target_type


=======
>>>>>>> a47c5a6b
@implementer(IFilterSpecificationVisitor)
class SqlFilterSpecificationVisitor(RepositoryFilterSpecificationVisitor):
    """
    Filter specification visitor implementation for the RDB repository
    (builds a SQL expression).
    """
    def __init__(self, entity_class, custom_clause_factories=None):
        """
        Constructs a SqlFilterSpecificationVisitor

        :param entity_class: an entity class that is mapped with SQLAlchemy
        :param custom_clause_factories: a map containing custom clause factory
          functions for selected (attribute name, operator) combinations.
        """
        RepositoryFilterSpecificationVisitor.__init__(self, entity_class)
        if custom_clause_factories is None:
            custom_clause_factories = {}
        self.__custom_clause_factories = custom_clause_factories

    def visit_nullary(self, spec):
        key = (spec.attr_name, spec.operator.name)
        if key in self.__custom_clause_factories:
            self._push(self.__custom_clause_factories[key](spec.attr_value))
        else:
            RepositoryFilterSpecificationVisitor.visit_nullary(self, spec)

    def filter_query(self, query):
        return query.filter(self.expression)

    def _starts_with_op(self, spec):
        return self.__build(spec.attr_name, 'startswith', spec.attr_value)

    def _ends_with_op(self, spec):
        return self.__build(spec.attr_name, 'endswith', spec.attr_value)

    def _contains_op(self, spec):
        return self.__build(spec.attr_name, 'contains', spec.attr_value)

    def _contained_op(self, spec):
        if len(spec.attr_value) == 1 \
           and ICollectionResource.providedBy(spec.attr_value[0]): # pylint:disable=E1101
            # FIXME: This is a hack that allows us to query for containment
            #        of a member in an arbitrary collection (not supported
            #        by SQLAlchemy yet).
            spec = ValueContainedFilterSpecification(
                                    spec.attr_name + '.id',
                                    [rc.id for rc in spec.attr_value[0]])
        return self.__build(spec.attr_name, 'in_', spec.attr_value)

    def _equal_to_op(self, spec):
        return self.__build(spec.attr_name, '__eq__', spec.attr_value)

    def _less_than_op(self, spec):
        return self.__build(spec.attr_name, '__lt__', spec.attr_value)

    def _less_than_or_equal_to_op(self, spec):
        return self.__build(spec.attr_name, '__le__', spec.attr_value)

    def _greater_than_op(self, spec):
        return self.__build(spec.attr_name, '__gt__', spec.attr_value)

    def _greater_than_or_equal_to_op(self, spec):
        return self.__build(spec.attr_name, '__ge__', spec.attr_value)

    def _in_range_op(self, spec):
        from_value, to_value = spec.attr_value
        return self.__build(spec.attr_name, 'between', from_value, to_value)

    def _conjunction_op(self, spec, *expressions):
        return sqlalchemy_and(*expressions)

    def _disjunction_op(self, spec, *expressions):
        return sqlalchemy_or(*expressions)

    def _negation_op(self, spec, expression):
        return sqlalchemy_not(expression)

    def __build(self, attribute_name, sql_op, *values):
        # Builds an SQL expression from the given (possibly dotted)
        # attribute name, SQL operation name, and values.
        exprs = []
        infos = OrmAttributeInspector.inspect(self._entity_class,
                                              attribute_name)
        count = len(infos)
        for idx, info in enumerate(infos):
            kind, entity_attr = info
            if idx == count - 1:
                #
                args = \
                    [val.get_entity() if IResource.providedBy(val) else val # pylint: disable=E1101
                     for val in values]
                expr = getattr(entity_attr, sql_op)(*args)
            elif kind == DomainAttributeKinds.ENTITY:
                expr = entity_attr.has
                exprs.insert(0, expr)
            elif kind == DomainAttributeKinds.AGGREGATE:
                expr = entity_attr.any
                exprs.insert(0, expr)
        return func_reduce(lambda g, h: h(g), exprs, expr)


class OrderClauseList(ClauseList):
    """
    Custom clause list for ORDER BY clauses.
    
    Suppresses the grouping parentheses which would trigger a syntax error.
    """
    def self_group(self, against=None):
        return self


@implementer(IOrderSpecificationVisitor)
class SqlOrderSpecificationVisitor(RepositoryOrderSpecificationVisitor):
    """
    Order specification visitor implementation for the rdb repository
    (builds a SQL expression).
    """
    def __init__(self, entity_class, custom_join_clauses=None):
        """
        Constructs a SqlOrderSpecificationVisitor

        :param klass: a class that is mapped to a selectable using SQLAlchemy
        """
        RepositoryOrderSpecificationVisitor.__init__(self, entity_class)
        if custom_join_clauses is None:
            custom_join_clauses = {}
        self.__custom_join_clauses = custom_join_clauses
        self.__joins = set()

    def visit_nullary(self, spec):
        OrderSpecificationVisitor.visit_nullary(self, spec)
        if spec.attr_name in self.__custom_join_clauses:
            self.__joins = set(self.__custom_join_clauses[spec.attr_name])

    def order_query(self, query):
        for join_expr in self.__joins:
            # FIXME: only join when needed here.
            query = query.outerjoin(join_expr)
        return query.order_by(self.expression)

    def _conjunction_op(self, spec, *expressions):
        clauses = []
        for expr in expressions:
            if isinstance(expr, ClauseList):
                clauses.extend(expr.clauses)
            else:
                clauses.append(expr)
        return OrderClauseList(*clauses)

    def _asc_op(self, spec):
        return self.__build(spec.attr_name, 'asc')

    def _desc_op(self, spec):
        return self.__build(spec.attr_name, 'desc')

    def __build(self, attribute_name, sql_op):
        expr = None
        infos = OrmAttributeInspector.inspect(self._entity_class,
                                              attribute_name)
        count = len(infos)
        for idx, info in enumerate(infos):
            kind, entity_attr = info
            if idx == count - 1:
                expr = getattr(entity_attr, sql_op)()
            elif kind != DomainAttributeKinds.TERMINAL:
                # FIXME: Avoid adding multiple attrs with the same target here.
                self.__joins.add(entity_attr)
        return expr


class _CountingQuery(Query):
    def __init__(self, *args, **kw):
        Query.__init__(self, *args, **kw)
        self.__count = None
        self.__data = None

    def __iter__(self):
        if self.__data is None:
            self.__count, self.__data = self._load()
        return iter(self.__data)

    def count(self):
        if self.__count is None:
            self.__count, self.__data = self._load()
        return self.__count

    def one(self):
        # Overwritten so we can translate exceptions.
        try:
            return Query.one(self)
        except NoResultFound:
            raise NoResultsException('No results found when exactly one '
                                     'was expected.')
        except MultipleResultsFound:
            raise MultipleResultsException('More than one result found '
                                           'where exactly one was expected.')

    def _load(self):
        raise NotImplementedError('Abstract method.')

    def _clone(self):
        clone = Query._clone(self)
        # pylint: disable=W0212
        clone.__data = None
        clone.__count = None
        # pylint: enable=W0212
        return clone


class SimpleCountingQuery(_CountingQuery):

    def _load(self):
        count_query = self.limit(None).offset(None)
        # Avoid circular calls to _load by "downcasting" the new query.
        count_query.__class__ = Query
        count = count_query.count()
        return count, list(Query.__iter__(self))


class OptimizedCountingQuery(_CountingQuery): # pragma: no cover

    def _load(self):
        query = self.add_columns(over(func.count(1)).label('_count'))
        res = [tup[0] for tup in Query.__iter__(query)]
        if len(res) > 0:
            count = tup._count # pylint:disable-msg=W0212,W0631
        else:
            count = 0
        return count, res<|MERGE_RESOLUTION|>--- conflicted
+++ resolved
@@ -12,131 +12,32 @@
 from everest.querying.interfaces import IFilterSpecificationVisitor
 from everest.querying.interfaces import IOrderSpecificationVisitor
 from everest.querying.ordering import OrderSpecificationVisitor
-<<<<<<< HEAD
 from everest.querying.ordering import RepositoryOrderSpecificationVisitor
-=======
 from everest.querying.specifications import ValueContainedFilterSpecification
 from everest.repositories.rdb.orm import OrmAttributeInspector
-from everest.repositories.rdb.utils import OrderClauseList
 from everest.resources.interfaces import ICollectionResource
->>>>>>> a47c5a6b
 from everest.resources.interfaces import IResource
 from functools import reduce as func_reduce
 from sqlalchemy import and_ as sqlalchemy_and
 from sqlalchemy import not_ as sqlalchemy_not
 from sqlalchemy import or_ as sqlalchemy_or
-<<<<<<< HEAD
 from sqlalchemy.orm.exc import MultipleResultsFound
 from sqlalchemy.orm.exc import NoResultFound
-from sqlalchemy.orm.interfaces import MANYTOMANY
-from sqlalchemy.orm.interfaces import MANYTOONE
-from sqlalchemy.orm.interfaces import ONETOMANY
 from sqlalchemy.orm.query import Query
-=======
->>>>>>> a47c5a6b
 from sqlalchemy.sql.expression import ClauseList
 from sqlalchemy.sql.expression import func
 from sqlalchemy.sql.expression import over
 from zope.interface import implementer # pylint: disable=E0611,F0401
 
 __docformat__ = 'reStructuredText en'
-<<<<<<< HEAD
 __all__ = ['OptimizedCountingQuery',
            'OrderClauseList',
-           'OrmAttributeInspector',
            'SimpleCountingQuery',
            'SqlFilterSpecificationVisitor',
-=======
-__all__ = ['SqlFilterSpecificationVisitor',
->>>>>>> a47c5a6b
            'SqlOrderSpecificationVisitor',
            ]
 
 
-<<<<<<< HEAD
-class OrmAttributeInspector(object):
-    """
-    Helper class inspecting class attributes mapped by the ORM.
-    """
-    __cache = {}
-
-    @staticmethod
-    def inspect(orm_class, attribute_name):
-        """
-        :param attribute_name: name of the mapped attribute to inspect.
-        :returns: list of 2-tuples containing information about the inspected
-          attribute (first element: mapped entity attribute kind; second 
-          attribute: mapped entity attribute) 
-        """
-        key = (orm_class, attribute_name)
-        elems = OrmAttributeInspector.__cache.get(key)
-        if elems is None:
-            elems = OrmAttributeInspector.__inspect(key)
-            OrmAttributeInspector.__cache[key] = elems
-        return elems
-
-    @staticmethod
-    def __inspect(key):
-        orm_class, attribute_name = key
-        elems = []
-        entity_type = orm_class
-        ent_attr_tokens = attribute_name.split('.')
-        count = len(ent_attr_tokens)
-        for idx, ent_attr_token in enumerate(ent_attr_tokens):
-            entity_attr = getattr(entity_type, ent_attr_token)
-            kind, attr_type = OrmAttributeInspector.__classify(entity_attr)
-            if idx == count - 1:
-                pass
-                # We are at the last name token - this must be a TERMINAL
-                # or an ENTITY.
-#                if kind == DomainAttributeKinds.AGGREGATE:
-#                    raise ValueError('Invalid attribute name "%s": the '
-#                                     'last element (%s) references an '
-#                                     'aggregate attribute.'
-#                                     % (attribute_name, ent_attr_token))
-            else:
-                if kind == DomainAttributeKinds.TERMINAL:
-                    # We should not get here - the last attribute was a
-                    # terminal.
-                    raise ValueError('Invalid attribute name "%s": the '
-                                     'element "%s" references a terminal '
-                                     'attribute.'
-                                     % (attribute_name, ent_attr_token))
-                entity_type = attr_type
-            elems.append((kind, entity_attr))
-        return elems
-
-    @staticmethod
-    def __classify(attr):
-        # Looks up the entity attribute kind and target type for the given
-        # entity attribute.
-        # We look for an attribute "property" to identify mapped attributes
-        # (instrumented attributes and attribute proxies).
-        if not hasattr(attr, 'property'):
-            raise ValueError('Attribute "%s" is not mapped.' % attr)
-        # We detect terminals by the absence of an "argument" attribute of
-        # the attribute's property.
-        if not hasattr(attr.property, 'argument'):
-            kind = DomainAttributeKinds.TERMINAL
-            target_type = None
-        else: # We have a relationship.
-            target_type = attr.property.argument
-            if attr.property.direction in (ONETOMANY, MANYTOMANY):
-                if not attr.property.uselist:
-                    # 1:1
-                    kind = DomainAttributeKinds.ENTITY
-                else:
-                    kind = DomainAttributeKinds.AGGREGATE
-            elif attr.property.direction == MANYTOONE:
-                kind = DomainAttributeKinds.ENTITY
-            else:
-                raise ValueError('Unsupported relationship direction "%s".' # pragma: no cover
-                                 % attr.property.direction)
-        return kind, target_type
-
-
-=======
->>>>>>> a47c5a6b
 @implementer(IFilterSpecificationVisitor)
 class SqlFilterSpecificationVisitor(RepositoryFilterSpecificationVisitor):
     """
@@ -241,7 +142,7 @@
 class OrderClauseList(ClauseList):
     """
     Custom clause list for ORDER BY clauses.
-    
+
     Suppresses the grouping parentheses which would trigger a syntax error.
     """
     def self_group(self, against=None):
