--- conflicted
+++ resolved
@@ -29,9 +29,6 @@
         raise NotImplementedError('Abstract method.')
 
 
-<<<<<<< HEAD
-@implementer(IRepository)
-=======
 class Session(object):
     """
     Abstract base class for session objects.
@@ -75,7 +72,7 @@
         return updated_entity
 
 
->>>>>>> c4f08fe7
+@implementer(IRepository)
 class Repository(object):
     """
     Base class for repositories.
