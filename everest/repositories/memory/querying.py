"""
This file is part of the everest project.
See LICENSE.txt for licensing, CONTRIBUTORS.txt for contributor information.

Created on Jan 7, 2013.
"""
from everest.exceptions import MultipleResultsException
from everest.exceptions import NoResultsException
from everest.querying.filtering import RepositoryFilterSpecificationVisitor
from everest.querying.interfaces import IFilterSpecificationVisitor
from everest.querying.interfaces import IOrderSpecificationVisitor
<<<<<<< HEAD
from everest.querying.ordering import RepositoryOrderSpecificationVisitor
from everest.querying.specifications import ValueContainedFilterSpecification
from everest.querying.specifications import eq
from everest.repositories.base import Query
from everest.resources.interfaces import ICollectionResource
from everest.utils import generative
from itertools import chain
from itertools import islice
=======
from everest.querying.ordering import OrderSpecificationVisitor
from functools import partial
>>>>>>> e26fad2f
from zope.interface import implementer # pylint: disable=E0611,F0401

__docformat__ = 'reStructuredText en'
__all__ = ['EvalFilterExpression',
           'MemoryQuery',
           'MemorySessionQuery',
           'ObjectFilterSpecificationVisitor',
           'ObjectOrderSpecificationVisitor',
           ]


class MemoryQueryBase(Query):
    """
    Base class for in-memory queries.
    """
    def __init__(self, entity_class):
        Query.__init__(self)
        self._entity_class = entity_class
        self._filter_expr = None
        self._order_expr = None
        self._slice_key = None

    def __iter__(self):
        raise NotImplementedError('Abstract method.')

    def count(self):
        raise NotImplementedError('Abstract method.')

    def all(self):
        return list(iter(self))

    def one(self):
        ents = self.all()
        if len(ents) == 0:
            raise NoResultsException('No results found when exactly one '
                                     'was expected.')
        elif len(ents) > 1:
            raise MultipleResultsException('More than one result found '
                                           'where exactly one was expected.')
        return ents[0]

    @generative
    def filter(self, filter_expression):
        if not filter_expression is None and not self._filter_expr is None:
            filter_expression = self._filter_expr and filter_expression
        self._filter_expr = filter_expression
        return self

    def filter_by(self, **kw):
        spec = eq(**kw)
        return self.filter(EvalFilterExpression(spec))

    @generative
    def order_by(self, order_expression):
        if not order_expression is None and not self._order_expr is None:
            order_expression = self._order_expr & order_expression
        self._order_expr = order_expression
        return self

    @generative
    def slice(self, start, stop):
        self._slice_key = slice(start, stop)
        return self


class MemoryQuery(MemoryQueryBase):
    """
    Query operating on objects held in a sequence object.
    """
    def __init__(self, entity_class, entities):
        MemoryQueryBase.__init__(self, entity_class)
        self.__entities = entities

    def __iter__(self):
        ents = iter(self.__entities)
        if not self._filter_expr is None:
            ents = self._filter_expr(ents)
        if not self._order_expr is None:
            # Ordering always involves a copy and conversion to a list, so
            # we have to wrap in an iterator.
            ents = iter(self._order_expr(ents))
        if not self._slice_key is None:
            ents = islice(ents, self._slice_key.start, self._slice_key.stop)
        return ents

    def count(self):
        ents = iter(self.__entities)
        if not self._filter_expr is None:
            ents = self._filter_expr(ents)
        return len(list(ents))


class MemorySessionQuery(MemoryQueryBase):
    """
    Query operating on objects kept in a memory session.
    """
    def __init__(self, entity_class, session, repository):
        MemoryQueryBase.__init__(self, entity_class)
        self.__session = session
        self.__repository = repository

    def __iter__(self):
        # We iterate over all entities in the repository minus all entities
        # removed from the session plus all entities added to the session.
        # Filter, order, and slice operations are applied.
        deleted_ids = set([rm_ent.id for rm_ent in self.__session.deleted])
        repo_ents = (repo_ent
                     for repo_ent in self.__repository.retrieve(
                                        self._entity_class,
                                        filter_expression=self._filter_expr)
                     if not repo_ent.id in deleted_ids)
        new_ents = (new_ent for new_ent in self.__session.new
                    if isinstance(new_ent, self._entity_class))
        if not self._filter_expr is None:
            new_ents = self._filter_expr(new_ents)
        if not self._order_expr is None:
            # For a sorted iteration, we need to sort the full sequence of
            # new and fetched entities and then iterate over it.
            all_ents = list(repo_ents)
            all_ents.extend(list(new_ents))
            ord_all_ents = self._order_expr(all_ents)
            if not self._slice_key is None:
                ord_all_ents = ord_all_ents[self._slice_key]
            for ord_all_ent in ord_all_ents:
                yield self.__session.load(self._entity_class, ord_all_ent)
        else:
            # For random iteration, we just chain the iterators for the
            # fetched and new entities.
            all_ents = chain(repo_ents, new_ents)
            if not self._slice_key is None:
                all_ents = islice(all_ents,
                                  self._slice_key.start, self._slice_key.stop)
            for all_ent in all_ents:
                yield self.__session.load(self._entity_class, all_ent)

    def count(self):
        # We count all entities in the repository minus all entities
        # removed from the session plus all entities added to the session.
        # Filter operations are applied.
        deleted_ids = set([rm_ent.id for rm_ent in self.__session.deleted
                           if isinstance(rm_ent, self._entity_class)])
        repo_ents = self.__repository.retrieve(
                                        self._entity_class,
                                        filter_expression=self._filter_expr)
        repo_count = sum(1 for repo_ent in repo_ents
                         if not repo_ent.id in deleted_ids)
        new_ents = (new_ent for new_ent in self.__session.new
                    if isinstance(new_ent, self._entity_class))
        if not self._filter_expr is None:
            new_ents = self._filter_expr(new_ents)
        new_count = sum(1 for _ in new_ents)
        return repo_count + new_count


class EvalFilterExpression(object):
    """
    Evaluation filter expression.
    """
    def __init__(self, spec):
        self.__spec = spec

    def __call__(self, entities):
        return self.__evaluator(self.__spec, entities)

    def __and__(self, other):
        return EvalFilterExpression(self.__spec & other.__spec) # pylint: disable=W0212

    def __or__(self, other):
        return EvalFilterExpression(self.__spec | other.__spec) # pylint: disable=W0212

    def __invert__(self):
        return EvalFilterExpression(~self.__spec)

    @staticmethod
    def __evaluator(spec, entities):
        return (ent for ent in entities if spec.is_satisfied_by(ent))


@implementer(IFilterSpecificationVisitor)
class ObjectFilterSpecificationVisitor(RepositoryFilterSpecificationVisitor):
    """
    Filter specification visitor building an evaluator for in-memory
    filtering.
    """

    def filter_query(self, query):
        return query.filter(self.expression)

    def _conjunction_op(self, spec, *expressions):
        return EvalFilterExpression(spec)

    def _disjunction_op(self, spec, *expressions):
        return EvalFilterExpression(spec)

    def _negation_op(self, spec, expression):
        return EvalFilterExpression(spec)

    def _starts_with_op(self, spec):
        return EvalFilterExpression(spec)

    def _ends_with_op(self, spec):
        return EvalFilterExpression(spec)

    def _contains_op(self, spec):
        return EvalFilterExpression(spec)

    def _contained_op(self, spec):
<<<<<<< HEAD
        if len(spec.attr_value) == 1 \
           and ICollectionResource.providedBy(spec.attr_value[0]): # pylint: disable=E1101
            spec = ValueContainedFilterSpecification(
                        spec.attr_name,
                        [rc.get_entity() for rc in spec.attr_value[0]])
        return EvalFilterExpression(spec)
=======
        return partial(self.__evaluator, spec)
>>>>>>> e26fad2f

    def _equal_to_op(self, spec):
        return EvalFilterExpression(spec)

    def _less_than_op(self, spec):
        return EvalFilterExpression(spec)

    def _less_than_or_equal_to_op(self, spec):
        return EvalFilterExpression(spec)

    def _greater_than_op(self, spec):
        return EvalFilterExpression(spec)

    def _greater_than_or_equal_to_op(self, spec):
        return EvalFilterExpression(spec)

    def _in_range_op(self, spec):
        return EvalFilterExpression(spec)


class EvalOrderExpression(object):
    """
    Evaluation order expression.
    """
    def __init__(self, spec):
        self.__spec = spec

    def __call__(self, entities):
        return sorted(entities, cmp=self.__spec.cmp)

    def __and__(self, other):
        return EvalOrderExpression(self.__spec & other.__spec) # pylint: disable=W0212


@implementer(IOrderSpecificationVisitor)
class ObjectOrderSpecificationVisitor(RepositoryOrderSpecificationVisitor):
    """
    Order specification visitor building an evaluator for in-memory
    ordering.
    """

    def order_query(self, query):
        return query.order_by(self.expression)

    def _conjunction_op(self, spec, *expressions):
        return lambda entities: sorted(entities, cmp=spec.cmp)

    def _asc_op(self, spec):
        return lambda entities: sorted(entities, cmp=spec.cmp)

    def _desc_op(self, spec):
        return lambda entities: sorted(entities, cmp=spec.cmp)<|MERGE_RESOLUTION|>--- conflicted
+++ resolved
@@ -9,19 +9,12 @@
 from everest.querying.filtering import RepositoryFilterSpecificationVisitor
 from everest.querying.interfaces import IFilterSpecificationVisitor
 from everest.querying.interfaces import IOrderSpecificationVisitor
-<<<<<<< HEAD
 from everest.querying.ordering import RepositoryOrderSpecificationVisitor
-from everest.querying.specifications import ValueContainedFilterSpecification
 from everest.querying.specifications import eq
 from everest.repositories.base import Query
-from everest.resources.interfaces import ICollectionResource
 from everest.utils import generative
 from itertools import chain
 from itertools import islice
-=======
-from everest.querying.ordering import OrderSpecificationVisitor
-from functools import partial
->>>>>>> e26fad2f
 from zope.interface import implementer # pylint: disable=E0611,F0401
 
 __docformat__ = 'reStructuredText en'
@@ -229,16 +222,7 @@
         return EvalFilterExpression(spec)
 
     def _contained_op(self, spec):
-<<<<<<< HEAD
-        if len(spec.attr_value) == 1 \
-           and ICollectionResource.providedBy(spec.attr_value[0]): # pylint: disable=E1101
-            spec = ValueContainedFilterSpecification(
-                        spec.attr_name,
-                        [rc.get_entity() for rc in spec.attr_value[0]])
-        return EvalFilterExpression(spec)
-=======
-        return partial(self.__evaluator, spec)
->>>>>>> e26fad2f
+        return EvalFilterExpression(spec)
 
     def _equal_to_op(self, spec):
         return EvalFilterExpression(spec)
