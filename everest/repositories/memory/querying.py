--- conflicted
+++ resolved
@@ -9,19 +9,13 @@
 from everest.querying.filtering import RepositoryFilterSpecificationVisitor
 from everest.querying.interfaces import IFilterSpecificationVisitor
 from everest.querying.interfaces import IOrderSpecificationVisitor
-<<<<<<< HEAD
-from everest.querying.ordering import OrderSpecificationVisitor
-from functools import partial
-from zope.interface import implementer # pylint: disable=E0611,F0401
-=======
 from everest.querying.ordering import RepositoryOrderSpecificationVisitor
 from everest.querying.specifications import eq
 from everest.repositories.base import Query
 from everest.utils import generative
 from itertools import chain
 from itertools import islice
-from zope.interface import implements # pylint: disable=E0611,F0401
->>>>>>> c4f08fe7
+from zope.interface import implementer # pylint: disable=E0611,F0401
 
 __docformat__ = 'reStructuredText en'
 __all__ = ['EvalFilterExpression',
@@ -32,10 +26,6 @@
            ]
 
 
-<<<<<<< HEAD
-@implementer(IFilterSpecificationVisitor)
-class ObjectFilterSpecificationVisitor(FilterSpecificationVisitor):
-=======
 class MemoryQueryBase(Query):
     """
     Base class for in-memory queries.
@@ -203,23 +193,15 @@
         return (ent for ent in entities if spec.is_satisfied_by(ent))
 
 
+@implementer(IFilterSpecificationVisitor)
 class ObjectFilterSpecificationVisitor(RepositoryFilterSpecificationVisitor):
->>>>>>> c4f08fe7
     """
     Filter specification visitor building an evaluator for in-memory 
     filtering.
     """
 
-<<<<<<< HEAD
-    @staticmethod
-    def __evaluator(spec, entities):
-        return [ent for ent in entities if spec.is_satisfied_by(ent)]
-=======
-    implements(IFilterSpecificationVisitor)
-
     def filter_query(self, query):
         return query.filter(self.expression)
->>>>>>> c4f08fe7
 
     def _conjunction_op(self, spec, *expressions):
         return EvalFilterExpression(spec)
@@ -261,10 +243,6 @@
         return EvalFilterExpression(spec)
 
 
-<<<<<<< HEAD
-@implementer(IOrderSpecificationVisitor)
-class ObjectOrderSpecificationVisitor(OrderSpecificationVisitor):
-=======
 class EvalOrderExpression(object):
     """
     Evaluation order expression.
@@ -279,21 +257,16 @@
         return EvalOrderExpression(self.__spec & other.__spec) # pylint: disable=W0212
 
 
+@implementer(IOrderSpecificationVisitor)
 class ObjectOrderSpecificationVisitor(RepositoryOrderSpecificationVisitor):
->>>>>>> c4f08fe7
     """
     Order specification visitor building an evaluator for in-memory 
     ordering.
     """
 
-<<<<<<< HEAD
-=======
-    implements(IOrderSpecificationVisitor)
-
     def order_query(self, query):
         return query.order_by(self.expression)
 
->>>>>>> c4f08fe7
     def _conjunction_op(self, spec, *expressions):
         return lambda entities: sorted(entities, cmp=spec.cmp)
 
