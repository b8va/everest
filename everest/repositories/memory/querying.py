"""
<<<<<<< HEAD
This file is part of the everest project. 
=======

This file is part of the everest project.
>>>>>>> a47c5a6b
See LICENSE.txt for licensing, CONTRIBUTORS.txt for contributor information.

Created on Jan 7, 2013.
"""
from everest.exceptions import MultipleResultsException
from everest.exceptions import NoResultsException
from everest.querying.filtering import RepositoryFilterSpecificationVisitor
from everest.querying.interfaces import IFilterSpecificationVisitor
from everest.querying.interfaces import IOrderSpecificationVisitor
<<<<<<< HEAD
from everest.querying.ordering import RepositoryOrderSpecificationVisitor
from everest.querying.specifications import eq
from everest.repositories.base import Query
from everest.utils import generative
from itertools import chain
from itertools import islice
=======
from everest.querying.ordering import OrderSpecificationVisitor
from everest.querying.specifications import ValueContainedFilterSpecification
from everest.resources.interfaces import ICollectionResource
from functools import partial
>>>>>>> a47c5a6b
from zope.interface import implementer # pylint: disable=E0611,F0401

__docformat__ = 'reStructuredText en'
__all__ = ['EvalFilterExpression',
           'MemoryQuery',
           'MemorySessionQuery',
           'ObjectFilterSpecificationVisitor',
           'ObjectOrderSpecificationVisitor',
           ]


class MemoryQueryBase(Query):
    """
    Base class for in-memory queries.
    """
    def __init__(self, entity_class):
        Query.__init__(self)
        self._entity_class = entity_class
        self._filter_expr = None
        self._order_expr = None
        self._slice_key = None

    def __iter__(self):
        raise NotImplementedError('Abstract method.')

    def count(self):
        raise NotImplementedError('Abstract method.')

    def all(self):
        return list(iter(self))

    def one(self):
        ents = self.all()
        if len(ents) == 0:
            raise NoResultsException('No results found when exactly one '
                                     'was expected.')
        elif len(ents) > 1:
            raise MultipleResultsException('More than one result found '
                                           'where exactly one was expected.')
        return ents[0]

    @generative
    def filter(self, filter_expression):
        if not filter_expression is None and not self._filter_expr is None:
            filter_expression = self._filter_expr and filter_expression
        self._filter_expr = filter_expression
        return self

    def filter_by(self, **kw):
        spec = eq(**kw)
        return self.filter(EvalFilterExpression(spec))

    @generative
    def order_by(self, order_expression):
        if not order_expression is None and not self._order_expr is None:
            order_expression = self._order_expr & order_expression
        self._order_expr = order_expression
        return self

    @generative
    def slice(self, start, stop):
        self._slice_key = slice(start, stop)
        return self


class MemoryQuery(MemoryQueryBase):
    """
    Query operating on objects held in a sequence object.
    """
    def __init__(self, entity_class, entities):
        MemoryQueryBase.__init__(self, entity_class)
        self.__entities = entities

    def __iter__(self):
        ents = iter(self.__entities)
        if not self._filter_expr is None:
            ents = self._filter_expr(ents)
        if not self._order_expr is None:
            # Ordering always involves a copy and conversion to a list, so
            # we have to wrap in an iterator.
            ents = iter(self._order_expr(ents))
        if not self._slice_key is None:
            ents = islice(ents, self._slice_key.start, self._slice_key.stop)
        return ents

    def count(self):
        ents = iter(self.__entities)
        if not self._filter_expr is None:
            ents = self._filter_expr(ents)
        return len(list(ents))


class MemorySessionQuery(MemoryQueryBase):
    """
    Query operating on objects kept in a memory session.
    """
    def __init__(self, entity_class, session, repository):
        MemoryQueryBase.__init__(self, entity_class)
        self.__session = session
        self.__repository = repository

    def __iter__(self):
        # We iterate over all entities in the repository minus all entities
        # removed from the session plus all entities added to the session.
        # Filter, order, and slice operations are applied.
        deleted_ids = set([rm_ent.id for rm_ent in self.__session.deleted])
        repo_ents = (repo_ent
                     for repo_ent in self.__repository.retrieve(
                                        self._entity_class,
                                        filter_expression=self._filter_expr)
                     if not repo_ent.id in deleted_ids)
        new_ents = (new_ent for new_ent in self.__session.new
                    if isinstance(new_ent, self._entity_class))
        if not self._filter_expr is None:
            new_ents = self._filter_expr(new_ents)
        if not self._order_expr is None:
            # For a sorted iteration, we need to sort the full sequence of
            # new and fetched entities and then iterate over it.
            all_ents = list(repo_ents)
            all_ents.extend(list(new_ents))
            ord_all_ents = self._order_expr(all_ents)
            if not self._slice_key is None:
                ord_all_ents = ord_all_ents[self._slice_key]
            for ord_all_ent in ord_all_ents:
                yield self.__session.load(self._entity_class, ord_all_ent)
        else:
            # For random iteration, we just chain the iterators for the
            # fetched and new entities.
            all_ents = chain(repo_ents, new_ents)
            if not self._slice_key is None:
                all_ents = islice(all_ents,
                                  self._slice_key.start, self._slice_key.stop)
            for all_ent in all_ents:
                yield self.__session.load(self._entity_class, all_ent)

    def count(self):
        # We count all entities in the repository minus all entities
        # removed from the session plus all entities added to the session.
        # Filter operations are applied.
        deleted_ids = set([rm_ent.id for rm_ent in self.__session.deleted
                           if isinstance(rm_ent, self._entity_class)])
        repo_ents = self.__repository.retrieve(
                                        self._entity_class,
                                        filter_expression=self._filter_expr)
        repo_count = sum(1 for repo_ent in repo_ents
                         if not repo_ent.id in deleted_ids)
        new_ents = (new_ent for new_ent in self.__session.new
                    if isinstance(new_ent, self._entity_class))
        if not self._filter_expr is None:
            new_ents = self._filter_expr(new_ents)
        new_count = sum(1 for _ in new_ents)
        return repo_count + new_count


class EvalFilterExpression(object):
    """
    Evaluation filter expression.
    """
    def __init__(self, spec):
        self.__spec = spec

    def __call__(self, entities):
        return self.__evaluator(self.__spec, entities)

    def __and__(self, other):
        return EvalFilterExpression(self.__spec & other.__spec) # pylint: disable=W0212

    def __or__(self, other):
        return EvalFilterExpression(self.__spec | other.__spec) # pylint: disable=W0212

    def __invert__(self):
        return EvalFilterExpression(~self.__spec)

    @staticmethod
    def __evaluator(spec, entities):
        return (ent for ent in entities if spec.is_satisfied_by(ent))


@implementer(IFilterSpecificationVisitor)
class ObjectFilterSpecificationVisitor(RepositoryFilterSpecificationVisitor):
    """
    Filter specification visitor building an evaluator for in-memory
    filtering.
    """

    def filter_query(self, query):
        return query.filter(self.expression)

    def _conjunction_op(self, spec, *expressions):
        return EvalFilterExpression(spec)

    def _disjunction_op(self, spec, *expressions):
        return EvalFilterExpression(spec)

    def _negation_op(self, spec, expression):
        return EvalFilterExpression(spec)

    def _starts_with_op(self, spec):
        return EvalFilterExpression(spec)

    def _ends_with_op(self, spec):
        return EvalFilterExpression(spec)

    def _contains_op(self, spec):
        return EvalFilterExpression(spec)

    def _contained_op(self, spec):
<<<<<<< HEAD
        return EvalFilterExpression(spec)
=======
        if len(spec.attr_value) == 1 \
           and ICollectionResource.providedBy(spec.attr_value[0]): # pylint: disable=E1101
            spec = ValueContainedFilterSpecification(
                        spec.attr_name,
                        [rc.get_entity() for rc in spec.attr_value[0]])
        return partial(self.__evaluator, spec)
>>>>>>> a47c5a6b

    def _equal_to_op(self, spec):
        return EvalFilterExpression(spec)

    def _less_than_op(self, spec):
        return EvalFilterExpression(spec)

    def _less_than_or_equal_to_op(self, spec):
        return EvalFilterExpression(spec)

    def _greater_than_op(self, spec):
        return EvalFilterExpression(spec)

    def _greater_than_or_equal_to_op(self, spec):
        return EvalFilterExpression(spec)

    def _in_range_op(self, spec):
        return EvalFilterExpression(spec)


class EvalOrderExpression(object):
    """
    Evaluation order expression.
    """
    def __init__(self, spec):
        self.__spec = spec

    def __call__(self, entities):
        return sorted(entities, cmp=self.__spec.cmp)

    def __and__(self, other):
        return EvalOrderExpression(self.__spec & other.__spec) # pylint: disable=W0212


@implementer(IOrderSpecificationVisitor)
class ObjectOrderSpecificationVisitor(RepositoryOrderSpecificationVisitor):
    """
    Order specification visitor building an evaluator for in-memory
    ordering.
    """

    def order_query(self, query):
        return query.order_by(self.expression)

    def _conjunction_op(self, spec, *expressions):
        return lambda entities: sorted(entities, cmp=spec.cmp)

    def _asc_op(self, spec):
        return lambda entities: sorted(entities, cmp=spec.cmp)

    def _desc_op(self, spec):
        return lambda entities: sorted(entities, cmp=spec.cmp)<|MERGE_RESOLUTION|>--- conflicted
+++ resolved
@@ -1,10 +1,5 @@
 """
-<<<<<<< HEAD
-This file is part of the everest project. 
-=======
-
 This file is part of the everest project.
->>>>>>> a47c5a6b
 See LICENSE.txt for licensing, CONTRIBUTORS.txt for contributor information.
 
 Created on Jan 7, 2013.
@@ -14,19 +9,14 @@
 from everest.querying.filtering import RepositoryFilterSpecificationVisitor
 from everest.querying.interfaces import IFilterSpecificationVisitor
 from everest.querying.interfaces import IOrderSpecificationVisitor
-<<<<<<< HEAD
 from everest.querying.ordering import RepositoryOrderSpecificationVisitor
+from everest.querying.specifications import ValueContainedFilterSpecification
 from everest.querying.specifications import eq
 from everest.repositories.base import Query
+from everest.resources.interfaces import ICollectionResource
 from everest.utils import generative
 from itertools import chain
 from itertools import islice
-=======
-from everest.querying.ordering import OrderSpecificationVisitor
-from everest.querying.specifications import ValueContainedFilterSpecification
-from everest.resources.interfaces import ICollectionResource
-from functools import partial
->>>>>>> a47c5a6b
 from zope.interface import implementer # pylint: disable=E0611,F0401
 
 __docformat__ = 'reStructuredText en'
@@ -234,16 +224,12 @@
         return EvalFilterExpression(spec)
 
     def _contained_op(self, spec):
-<<<<<<< HEAD
-        return EvalFilterExpression(spec)
-=======
         if len(spec.attr_value) == 1 \
            and ICollectionResource.providedBy(spec.attr_value[0]): # pylint: disable=E1101
             spec = ValueContainedFilterSpecification(
                         spec.attr_name,
                         [rc.get_entity() for rc in spec.attr_value[0]])
-        return partial(self.__evaluator, spec)
->>>>>>> a47c5a6b
+        return EvalFilterExpression(spec)
 
     def _equal_to_op(self, spec):
         return EvalFilterExpression(spec)
