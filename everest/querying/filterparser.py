"""
Filter CQL criteria expression parser.

This file is part of the everest project.
See LICENSE.txt for licensing, CONTRIBUTORS.txt for contributor information.

Created on Jul 5, 2011.
"""
from everest.entities.utils import identifier_from_slug
from everest.querying.operators import CONTAINED
from everest.querying.operators import CONTAINS
from everest.querying.operators import ENDS_WITH
from everest.querying.operators import EQUAL_TO
from everest.querying.operators import GREATER_OR_EQUALS
from everest.querying.operators import GREATER_THAN
from everest.querying.operators import IN_RANGE
from everest.querying.operators import LESS_OR_EQUALS
from everest.querying.operators import LESS_THAN
from everest.querying.operators import STARTS_WITH
from everest.querying.specifications import cntd
from everest.querying.specifications import cnts
from everest.querying.specifications import ends
from everest.querying.specifications import eq
from everest.querying.specifications import ge
from everest.querying.specifications import gt
from everest.querying.specifications import le
from everest.querying.specifications import lt
from everest.querying.specifications import rng
from everest.querying.specifications import starts
from everest.resources.interfaces import ICollectionResource
from everest.resources.utils import url_to_resource
from iso8601.iso8601 import parse_date
from pyparsing import CaselessKeyword
from pyparsing import Combine
from pyparsing import Empty
from pyparsing import Forward
from pyparsing import Group
from pyparsing import Literal
from pyparsing import OneOrMore
from pyparsing import Optional
from pyparsing import Regex
from pyparsing import Word
from pyparsing import ZeroOrMore
from pyparsing import alphanums
from pyparsing import alphas
from pyparsing import dblQuotedString
from pyparsing import delimitedList
from pyparsing import nums
from pyparsing import opAssoc
from pyparsing import operatorPrecedence
from pyparsing import replaceWith
from pyparsing import sglQuotedString
from pyparsing import srange
from pyramid.compat import string_types

__docformat__ = 'reStructuredText en'
__all__ = ['parse_filter',
           ]

# Adapted from the iso8601 package to *require* a full yyyy-mm-ddThh:mm:ssZ
# string at the minimum.
ISO8601_REGEX = r'(?P<year>[0-9]{4})' \
                r'-(?P<month>[0-9]{1,2})' \
                r'-(?P<day>[0-9]{1,2})' \
                r'(?P<separator>.)' \
                r'(?P<hour>[0-9]{2})' \
                r':(?P<minute>[0-9]{2})' \
                r':(?P<second>[0-9]{2})' \
                r'(\\.(?P<fraction>[0-9]+))?' \
                r'(?P<timezone>Z|(([-+])([0-9]{2}):([0-9]{2})))?'


AND_PAT = 'and'
OR_PAT = 'or'

BINARY = 2

colon = Literal(':')
comma = Literal(',')
dot = Literal('.')
tilde = Literal('~')
slash = Literal('/')
open_paren = Literal('(')
close_paren = Literal(')')
dbl_quote = Literal('"')
nonzero_nums = srange('[1-9]')
empty = Empty()
true = CaselessKeyword("true").setParseAction(replaceWith(True))
false = CaselessKeyword("false").setParseAction(replaceWith(False))
attribute = Word(alphas, alphanums + '-')
identifier = \
    Combine(attribute + ZeroOrMore('.' + attribute)).setName('identifier')
and_op = CaselessKeyword(AND_PAT).setParseAction(replaceWith(AND_PAT))
or_op = CaselessKeyword(OR_PAT).setParseAction(replaceWith(OR_PAT))


def convert_number(toks):
    str_val = toks[0]
    if '.' in str_val or 'e' in str_val:
        val = float(str_val)
    else:
        val = int(str_val)
    return val


def convert_date(toks):
    date_val = toks[0][0]
    try:
        res = parse_date(date_val)
    except ValueError:
        res = date_val
    return res


def convert_range(toks):
    return (toks.range[0], toks.range[-1])


class CriterionConverter(object):
    spec_map = {STARTS_WITH.name : starts,
                ENDS_WITH.name : ends,
                CONTAINS.name : cnts,
                CONTAINED.name : cntd,
                EQUAL_TO.name : eq,
                GREATER_THAN.name : gt,
                LESS_THAN.name : lt,
                GREATER_OR_EQUALS.name : ge,
                LESS_OR_EQUALS.name : le,
                IN_RANGE.name : rng,
                }

    @classmethod
    def convert(cls, toks):
        crit = toks[0]
        # Extract attribute name.
        attr_name = cls.__prepare_identifier(crit.name)
        # Extract operator name.
        op_name = cls.__prepare_identifier(crit.operator)
        if op_name.startswith("not_"):
            op_name = op_name[4:]
            negate = True
        else:
            negate = False
        # Extract attribute value.
        if len(crit.value) == 0:
            raise ValueError('Criterion does not define a value.')
#        elif len(crit.value) == 1 and isinstance(crit.value, ParseResults):
#            # URLs - convert to resource.
#            url_val = crit.value
#            try:
#                rc = url_to_resource(url_val.resource)
#            except:
#                raise ValueError('Could not convert "%s" to a resource.'
#                                 % url_val.resource)
#            if not url_val.query == '':
#                if not ICollectionResource.providedBy(rc): # pylint: disable=E1101
#                    raise ValueError('Member resources can not have a '
#                                     'query string.')
#                rc.filter = url_val.query
#            attr_value = rc
#            value_is_resource = True
        elif len(crit.value) == 1 \
             and ICollectionResource.providedBy(crit.value[0]): # pylint: disable=E1101
            attr_value = crit.value[0]
            value_is_resource = True
        else:
            attr_value = cls.__prepare_values(crit.value)
            value_is_resource = False
        spec_gen = cls.spec_map[op_name]
        if op_name == CONTAINED.name or value_is_resource:
            spec = spec_gen(**{attr_name:attr_value})
            if negate:
                spec = ~spec
        else:
            # Create a spec for each value and concatenate with OR.
            spec = cls.__make_spec(spec_gen, attr_name, attr_value, negate)
        return spec

    @classmethod
    def __make_spec(cls, spec_gen, attr_name, attr_values, negate):
        spec = None
        for attr_value in attr_values:
            cur_spec = spec_gen(**{attr_name:attr_value})
            if negate:
                cur_spec = ~cur_spec
            if spec is None:
                spec = cur_spec
            else:
                spec = spec | cur_spec
        return spec

    @classmethod
    def __prepare_identifier(cls, name):
        return identifier_from_slug(name)

    @classmethod
    def __prepare_values(cls, values):
        prepared = []
        for val in values:
            if not cls.__is_empty_string(val) and not val in prepared:
                prepared.append(val)
        return prepared

    @classmethod
    def __is_empty_string(cls, v):
        return isinstance(v, string_types) and len(v) == 0


def convert_conjunction(toks):
    left_spec = toks[0][0]
    right_spec = toks[0][-1]
    return left_spec & right_spec


def convert_disjunction(toks):
    left_spec = toks[0][0]
    right_spec = toks[0][-1]
    return left_spec | right_spec


def convert_simple_criteria(toks):
    spec = None
    for crit_spec in toks[0]:
        if spec is None:
            spec = crit_spec
        else:
            spec = spec & crit_spec
    return spec



def convert_string(toks):
    unquoted = toks[0][1:-1]
    if len(url_protocol.searchString(unquoted)) > 0:
        result = [url_to_resource(unquoted)]
    else:
        result = [unquoted]
    return result


# Numbers are converted to ints if possible.
cql_number = Combine(Optional('-') + ('0' | Word(nonzero_nums, nums)) +
                     Optional('.' + Word(nums)) +
                     Optional(Word('eE', exact=1) + Word(nums + '+-', nums))
                     ).setParseAction(convert_number)
# Dates are parsed as double-quoted ISO8601 strings and converted to datetime
# objects.
cql_date = Combine(dbl_quote.suppress() + Regex(ISO8601_REGEX) +
                   dbl_quote.suppress()
                   ).setParseAction(convert_date)
# All double-quoted strings that are not dates are returned with their quotes
# removed.
<<<<<<< HEAD
cql_string = dblQuotedString.setParseAction(removeQuotes)

query = Forward()

# URLs
protocol = Combine(Literal('http') + Optional('s')) + Literal(':').suppress()
domain = Combine(OneOrMore(CharsNotIn('/')))
path = Combine(slash + OneOrMore(CharsNotIn('?')))
resource = Combine(protocol + '//' + domain + path).setParseAction(convert_resource)
nested_query = Group((Literal('?q=') | Literal('&q=')).suppress()
                     + query).setParseAction(convert_nested_query)
cql_url = Combine(resource('resource') + Optional(nested_query('query')))
=======
cql_string = (dblQuotedString | sglQuotedString).setParseAction(convert_string)
>>>>>>> 4cf00712

# URLs are detected as strings starting with the http(s) protocol.
url_protocol = Combine(Literal('http') + Optional('s'))

# Number range.
# FIXME: char ranges are not supported yet
cql_number_range = Group(cql_number + '-' + cql_number
                           ).setParseAction(convert_range)

cql_values = Group(delimitedList(
                        cql_number_range('range') |
                        cql_number('number') |
                        cql_date('date') |
                        cql_string('string') |
                        true |
                        false |
                        empty
                        )
                   )

logical_op = and_op('operator') | or_op('operator')

criterion = Group(identifier('name') + colon.suppress() +
                  identifier('operator') + colon.suppress() +
                  cql_values('value')
                  )
criterion.setParseAction(CriterionConverter.convert)

# Recursive definition of "junction" (AND or OR) clauses.
junctions = Forward()
junction_element = (criterion |
                    open_paren.suppress() + junctions +
                    close_paren.suppress())
junctions << operatorPrecedence(# pylint: disable=W0106
                    junction_element,
                    [(and_op, BINARY, opAssoc.LEFT, convert_conjunction),
                     (or_op, BINARY, opAssoc.LEFT, convert_disjunction),
                     ])

# Old-style criteria separated by "~".
simple_criteria = Group(criterion +
                        OneOrMore(tilde.suppress() + criterion))
simple_criteria.setParseAction(convert_simple_criteria)

query = (simple_criteria | junctions) # pylint: disable=W0104


def parse_filter(query_string):
    """
    Parses the given filter criteria string.
    """
    return query.parseString(query_string)[0]<|MERGE_RESOLUTION|>--- conflicted
+++ resolved
@@ -250,22 +250,7 @@
                    ).setParseAction(convert_date)
 # All double-quoted strings that are not dates are returned with their quotes
 # removed.
-<<<<<<< HEAD
-cql_string = dblQuotedString.setParseAction(removeQuotes)
-
-query = Forward()
-
-# URLs
-protocol = Combine(Literal('http') + Optional('s')) + Literal(':').suppress()
-domain = Combine(OneOrMore(CharsNotIn('/')))
-path = Combine(slash + OneOrMore(CharsNotIn('?')))
-resource = Combine(protocol + '//' + domain + path).setParseAction(convert_resource)
-nested_query = Group((Literal('?q=') | Literal('&q=')).suppress()
-                     + query).setParseAction(convert_nested_query)
-cql_url = Combine(resource('resource') + Optional(nested_query('query')))
-=======
 cql_string = (dblQuotedString | sglQuotedString).setParseAction(convert_string)
->>>>>>> 4cf00712
 
 # URLs are detected as strings starting with the http(s) protocol.
 url_protocol = Combine(Literal('http') + Optional('s'))
